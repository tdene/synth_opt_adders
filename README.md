# Prefix tree adder generation scripts

## Table of Contents

[Introduction](#introduction)

[How to install](#installation-instructions)

[How to use](#user-guide)

[References](#references)

## Introduction

<img src="https://github.com/tdene/synth_opt_adders/blob/main/demo/adder_transforms.gif?raw=true" width="400"/>

In general, prefix tree adders are usually generated from scratch. That is, either previously-named families of adders are used, or hybrid adders are created by combining / concatenating previously-named families of adders.

In addition, current taxonomies of adders cannot properly describe the entire space of all valid prefix tree adder structures.

Despite the overall elegance and great usefulness of Harris's taxonomy, for example, the two adders below would be classified as the same structure in spite of significant differences. [2]

<img src="https://github.com/tdene/synth_opt_adders/blob/main/demo/knowles1.png?raw=true" width="250"/>

<img src="https://github.com/tdene/synth_opt_adders/blob/main/demo/knowles2.png?raw=true" width="250"/>

What if there was a way to navigate the entire space of valid adder trees, incrementally and bit-targeted, using a minimal and circular, transform group?

This repository seeks to implement this using transforms between the following three states \[L, T, F\]: [4]

<img src="https://github.com/tdene/synth_opt_adders/blob/main/demo/L.png?raw=true" width="150"/>

<img src="https://github.com/tdene/synth_opt_adders/blob/main/demo/T.png?raw=true" width="150"/>

<img src="https://github.com/tdene/synth_opt_adders/blob/main/demo/F.png?raw=true" width="150"/>

The L\<-\>F transform was previously discussed by Fishburn [1]. The L\<-\>T transform and F\<-\>T transforms have not been found in published works by the author.

## Installation Instructions

In order to use this repository, the following programs are required:

 * Python3.6+ (`apt install python3`)
 * pip3 (`apt install python3-pip`)
 * GraphViz (`apt install graphviz`)

Begin by cloning this repository, either through ssh or https:
```
git clone git@github.com:tdene/synth_opt_adders.git
```
or
```
git clone https://github.com/tdene/synth_opt_adders.git
```

Once the repository is cloned, navigate to its top folder and install it as a local Python package:
```
cd synth_opt_adders
pip3 install . --user 
```

## User Guide

The bulk of this tool's source code is currently contained in two modules:
[prefix_graph.py](src/prefix_graph.py) and [prefix_tree.py](src/prefix_tree.py).

Some examples of how to use the methods within these two modules can be found
in [unit_tests/tree_test.py](unit_tests/tree_test.py).

The guide below will show how to generate a Sklansky / Brent-Kung hybrid,
modify it slightly towards Kogge-Stone, flatten its worst path, and finally
print out a diagram and HDL representation. This guide seeks to showcase
some of the flexibility that this library offers.

Begin by opening a new Python shell or creating a new file. It is simplest to
perform this demo within a shell:
```
python3
```

First, import the classes and methods that will be used for this demo:
```
from pptrees.prefix_graph import prefix_node as node
from pptrees.prefix_tree import prefix_tree as tree
from pptrees.util import lg
```

Next, initialize a prefix tree of width 32. For brevity, we will initialize
directly to the Sklansky structure:
```
g = tree(32,"sklansky")
```

If so desired, you may at this point print out a diagram of the tree to follow
alongside its progress. To view the diagram, simply open the specified .png
file in a new window.
```
g.png('1.png')
```
<img src="https://raw.githubusercontent.com/tdene/synth_opt_adders/main/demo/1.png?raw=true" width="1200"/>

Next, we will turn this Sklansky adder into a Sklansky / Brent-Kung hybrid.
This is done by taking "Harris steps" on the adder's less-significant half. As
an example, take one Harris step in the FL direction and view the output:
```
g.harris_step('FL',1,top_bit=32//2)
g.png('2.png')
```
<img src="https://raw.githubusercontent.com/tdene/synth_opt_adders/main/demo/2.png?raw=true" width="1200"/>

You will notice that the bottom half of the prefix structure is now a
Ladner-Fischer structure with maximum fan-out of 4. By taking several more
Harris steps, a Brent-Kung structure can be reached. Note that a "Harris step"
is defined in the source code as well in the author's publications, and is
simply a loop of its respective transforms.
```
g.harris_step('FL',3,top_bit=32//2)
g.harris_step('FL',1,top_bit=32//4)
g.harris_step('FL',1,top_bit=32//8)
g.png('3.png')
```
<img src="https://raw.githubusercontent.com/tdene/synth_opt_adders/main/demo/3.png?raw=true" width="1200"/>

Looking at "3.png", a hybrid Sklansky / Brent-Kung hybrid is easily
recognizable. Let us now perform some point-targeted transforms. For example,
we may choose to decouple some of the fanout:
```
g.FL(31,5)
g.FL(30,5)
g.FL(29,5)
g.FL(28,5)

g.FL(19,5)
g.FL(18,5)
g.FL(17,5)
g.FL(16,5)
g.png('4.png')
```
<img src="https://raw.githubusercontent.com/tdene/synth_opt_adders/main/demo/4.png?raw=true" width="1200"/>

We may also choose to turn some of the fan-out for wire-tracks. Note that in
the current version of this code-base, this operation runs in O(n^2) time.
Future optimizations will reduce this run-time.
```
g.FT(16,6)
g.FT(17,6)
g.png('5.png')
g.FT(13,6)
g.png('6.png')
```
<img src="https://raw.githubusercontent.com/tdene/synth_opt_adders/main/demo/6.png?raw=true" width="1200"/>

At any point in time, we may query the data structure in a multitude of ways.
The next example queries what node is present at the coordinates (13,6), its
diagonal predecessor, and its vertical black node predecessor:
```
print(g[13,6])
print(g.pre(g[13,6]))
print(g.r_top(g[13,6]))
```

In its current form, the netlist would be written using hierarchical modules.
The HDL can also be output flat, or partially flat. This next example will
choose the estimated three worst paths of the design and flatten only those:
```
g.recalc_weights()
worst_path_1 = g.longest_path()
g.add_block(*worst_path_1)
worst_path_2 = g.longest_path()
g.add_block(*worst_path_2)
worst_path_3 = g.longest_path()
g.add_block(*worst_path_3)
g.png('7.png')
g.hdl('sample.v')
```
<img src="https://raw.githubusercontent.com/tdene/synth_opt_adders/main/demo/7.png?raw=true" width="1200"/>

The final output image, "7.png", contains a visualization of the flattening
performed by the last step. The file "sample.v" contains HDL for the design
written in the Verilog standard.

Numerous possibilities exist for the use of this library. Future efforts will
include the creation of a fully automatic constraint-driven adder synthesis
tool, as well as the implementation of sparsity and multi-level Ling
optimization.

## References

[1] J. P. Fishburn. A depth-decreasing heuristic for combinational logic; or how to convert a ripple-carry adder into a carrylookahead adder or anything in-between. In Proc. 27th Design Automation Conf., pages 361–364, 1990

[2] D. Harris, "A taxonomy of parallel prefix networks," The Thirty-Seventh Asilomar Conference on Signals, Systems & Computers, 2003, 2003, pp. 2213-2217 Vol.2

[3] R. Zimmermann, "Non-Heuristic Optimization and Synthesis of Parallel-Prefix Adders", in Proc. Int. Workshop on Logic and Architecture Synthesis (IWLAS'96), Grenoble, France, Dec. 1996, pp. 123-132.

<<<<<<< HEAD
[4] T. Ene and J. E. Stine, "A Comprehensive Exploration of the Parallel Prefix Adder Tree Space," 2021 IEEE 39th International Conference on Computer Design (ICCD), 2021, pp. 125-129, doi: 10.1109/ICCD53106.2021.00030.
=======
[4] T. Ene and J. E. Stine, "A Comprehensive Exploration of the Parallel Prefix Adder Tree Space", International Conference on Computer Design, 2021 (in press)
>>>>>>> c94ba6e6
<|MERGE_RESOLUTION|>--- conflicted
+++ resolved
@@ -192,8 +192,4 @@
 
 [3] R. Zimmermann, "Non-Heuristic Optimization and Synthesis of Parallel-Prefix Adders", in Proc. Int. Workshop on Logic and Architecture Synthesis (IWLAS'96), Grenoble, France, Dec. 1996, pp. 123-132.
 
-<<<<<<< HEAD
-[4] T. Ene and J. E. Stine, "A Comprehensive Exploration of the Parallel Prefix Adder Tree Space," 2021 IEEE 39th International Conference on Computer Design (ICCD), 2021, pp. 125-129, doi: 10.1109/ICCD53106.2021.00030.
-=======
-[4] T. Ene and J. E. Stine, "A Comprehensive Exploration of the Parallel Prefix Adder Tree Space", International Conference on Computer Design, 2021 (in press)
->>>>>>> c94ba6e6
+[4] T. Ene and J. E. Stine, "A Comprehensive Exploration of the Parallel Prefix Adder Tree Space," 2021 IEEE 39th International Conference on Computer Design (ICCD), 2021, pp. 125-129, doi: 10.1109/ICCD53106.2021.00030.