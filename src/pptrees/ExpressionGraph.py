import importlib.resources
import pathlib
import shutil

import networkx as nx

from .ExpressionNode import ExpressionNode
from .node_data import node_data
from .util import (
    hdl_arch,
    hdl_entity,
    hdl_inst,
    hdl_syntax,
    increment_iname,
    merge_mapping_into_cells,
    natural_keys,
    parse_mapping,
    parse_net,
    sub_brackets,
    sub_ports,
)


class ExpressionGraph(nx.DiGraph):
    """Defines a di-graph of arithmetic expressions

    The graph is defined as follows:
    - Each node is a module that computes an arithmetic expression
    - Each edge is a net connecting two node_data

    Attributes:
        name (string): The name of the graph
        next_net (int): The next net name to be used
        next_block (int): The next block name to be used
        blocks (list): The list of blocks in the graph
        in_ports (list of ((string, int), string)): The list of input ports
        out_ports (list of ((string, int), string)): The list of output ports
        in_extras (list of ((string, int), string)):
            The list of extra input ports, caused by equivalence classes
        out_extra (list of ((string, int), string)):
            The list of extra output ports, caused by equivalence classes
    """

    def __init__(self, name="graph", in_ports=None, out_ports=None):
        """Initializes the graph

        Specifying in_ports and out_ports is optional.
        Doing so implies that the graph is already connected inside of a larger
        structure.
        If they are not specified, the graph will finds its own.

        Args:
            name (string): The name of the graph
            in_ports (list of tuples): The list of input ports
            out_ports (list of tuples): The list of output ports
        """

        # Make sure that in_ports and out_ports are both None or both lists
        if any(x is not None for x in [in_ports, out_ports]) and not all(
            x is not None for x in [in_ports, out_ports]
        ):
            raise ValueError(
                ("in_ports and out_ports" "must both be None or both be lists")
            )

        super().__init__()

        self.name = name

        # Save the input and output ports
        self.in_ports = in_ports
        self.out_ports = out_ports
        self.in_extras = []
        self.out_extras = []

        # Procedurally-generated net names start with "n1"
        self.next_net = 1

        # Procedurally-generated block names start with "block1"
        self.next_block = 0
        self.blocks = [None]

    def add_node(self, node, **attr):
        """Adds a node to the graph

        Args:
            node (ExpressionNode): The name of the node to add
            attr (dict): The attributes of the node to add
        """

        if not isinstance(node, ExpressionNode):
            raise TypeError("Node must be an ExpressionNode")

        # Add GraphViz attributes
        kwargs = node_data[node.value]
        kwargs.update(attr)
        kwargs["shape"] = kwargs.get("shape", "square")
        kwargs["fillcolor"] = kwargs.get("fillcolor", "white")
        kwargs["label"] = kwargs.get("label", "")
        kwargs["style"] = kwargs.get("style", "filled")
        kwargs["pos"] = "{0},{1}!".format(node.x_pos * -1, node.y_pos * -1)

        # Add the node to the graph
        node.graph = self
        super().add_node(node, **kwargs)
        return node

    def remove_node(self, node):
        """Removes a node from the graph

        Args:
            node (ExpressionNode): The name of the node to remove
        """

        if not isinstance(node, ExpressionNode):
            raise TypeError("Node must be an ExpressionNode")

        # Remove the node from the graph
        super().remove_node(node)
        return node

    def add_edge(self, parent, pin1, child, pin2):
        """Adds a directed edge to the graph, from parent to child

        Args:
            parent (ExpressionNode): The name of the first node
            pin1 (tuple): (name, index) of the pin on the first node
            child (ExpressionNode): The name of the second node
            pin2 (tuple): (name, index) of the pin on the second node
        """

        if not isinstance(parent, ExpressionNode):
            raise TypeError("Node1 must be an ExpressionNode")
        if not isinstance(child, ExpressionNode):
            raise TypeError("Node2 must be an ExpressionNode")

        # Connect the nodes
        proposed_net_name = "$n{0}_{1}".format(self.next_net, self.name)
        net_name = parent.add_child(child, pin1, pin2, proposed_net_name)
        if proposed_net_name == net_name:
            self.next_net += 1

        # Styles the edge for GraphViz visualization
        kwargs = {
            "arrowhead": "none",
            "ins": [pin1],
            "outs": [pin2],
            "edge_nets": [net_name],
        }

        # Initialize weight to parasitc delay
        # This is later modified by logical effort and cross-track cap
        kwargs["fanout"] = 1
        kwargs["tracks"] = 0
        kwargs["delay"] = node_data[child.value]["pd"]
        kwargs["weight"] = kwargs["delay"]

        # If the two nodes are already connnected, simply update the pins
        if self.has_edge(parent, child):
            edge_data = self.get_edge_data(parent, child, default=kwargs)
            edge_data["ins"].append(pin1)
            edge_data["outs"].append(pin2)
            edge_data["edge_nets"].append(net_name)
        else:
            # Add the edge to the graph
            super().add_edge(parent, child, **kwargs)

        return self.get_edge_data(parent, child)

    def remove_edge(self, parent, child):
        """Removes an edge from the graph

        Args:
            parent (ExpressionNode): The parent node
            child (ExpressionNode): The child node
        """

        if not isinstance(parent, ExpressionNode):
            raise TypeError("Node1 must be an ExpressionNode")
        if not isinstance(child, ExpressionNode):
            raise TypeError("Node2 must be an ExpressionNode")
        if not self.has_edge(parent, child):
            raise ValueError("Edge does not exist")

        # Save the edge data
        edge_data = self.get_edge_data(parent, child)

        # Remove the edge from the graph
        super().remove_edge(parent, child)

        # Remove the edge from the nodes
        parent.remove_child(child)

        # Return the edge data
        return edge_data

    ### NOTE: Improve the heuristic used herein
    def update_edge_weight(self, parent, child):
        """Updates the weight of an edge from parent to child

        Args:
            parent (ExpressionNode): The parent node
            child (ExpressionNode): The child node
        """

        if not isinstance(parent, ExpressionNode):
            raise TypeError("Node1 must be an ExpressionNode")
        if not isinstance(child, ExpressionNode):
            raise TypeError("Node2 must be an ExpressionNode")
        if not self.has_edge(parent, child):
            raise ValueError("Edge does not exist")

        edge_data = self.get_edge_data(parent, child)

        ### This is a bad estimate of delay
        weight = edge_data["delay"] + edge_data["fanout"] + edge_data["tracks"]

        edge_data["weight"] = weight

        return weight

    def critical_path(self):
        """Returns the longest path of the graph"""

        # Get valid nodes
        valid_nodes = [node for node in self.nodes \
                if node.block is None and node.equiv_class[0] is node]

        if len(valid_nodes) < 2:
            return

        # Get subgraph view with only valid nodes
        subgraph = self.subgraph(valid_nodes)

        # Find the critical path
        return nx.dag_longest_path(subgraph)

    def add_block(self, *nodes):
        """Creates a new module block of nodes

        This is a sub-graph of nodes that will be flattened together into a
        single monolithic module.

        Args:
            nodes (list): The list of nodes to add to the block
        """
        if not all([isinstance(node, ExpressionNode) for node in nodes]):
            raise TypeError("Nodes must be ExpressionNodes")
        if not all([node.block is None for node in nodes]):
            raise ValueError("Nodes must not already be in a block")

        # If the block is empty, don't create it
        if not nodes:
            return None

        # Get the name of the block
        block_id = self.next_block

        # Assign the block to the nodes
        for node in nodes:
            node.block = block_id

        # Create the block
        new_block = ExpressionGraph(name="block_{0}".format(block_id))
        subgraph = self.subgraph(nodes)
        new_block.add_nodes_from(subgraph.nodes(data=True))
        new_block.add_edges_from(subgraph.edges(data=True))
        self.blocks[block_id] = new_block
        if block_id == len(self.blocks) - 1:
            self.blocks.append(None)

        # Increment the next block name
        self.next_block = next(
            x for x in range(len(self.blocks)) if self.blocks[x] is None
        )

        return block_id

    def remove_block(self, block_id):
        """Removes a block from the graph

        Args:
            block_id (int): The ID of the block to remove
        """
        if block_id not in range(len(self.blocks)) \
                or self.blocks[block_id] is None:
            raise ValueError("Invalid block ID")

        # Remove the block from the graph
        block = self.blocks[block_id]
        for node in block:
            node.block = None
        self.blocks[block_id] = None

    def reset_blocks(self):
        """Removes all blocks from the graph"""

        # Remove all blocks from the graph
        for block_id in [x for x in self.blocks if x is not None]:
            self.remove_block(block_id)

        # Reset the next block name
        self.next_block = 0
        self.blocks = [None]

    def add_best_blocks(self):
        """Groups nodes into blocks based on critical paths"""

<<<<<<< HEAD
        path = self.critical_path()
=======
        # Get valid nodes
        valid_nodes = [
            node
            for node in self.nodes
            if node.block is None and node.equiv_class[0] is node
        ]

        if len(valid_nodes) < 2:
            return

        # Get subgraph view with only valid nodes
        subgraph = self.subgraph(valid_nodes)

        # Find the critical path
        path = nx.dag_longest_path(subgraph)
>>>>>>> 165d11af

        # Add a block
        if len(path) > 1:
            self.add_block(*path)
            # Recurse
            return self.add_best_blocks()
        return

    def _get_internal_nets(self):
        """Returns the internal nets of the graph"""

        # Get all nets in the graph
        in_nets = set()
        out_nets = set()

        # Get the nets from nodes
        for node in self.nodes:
            # Ignore any nodes that are not the representative of their class
            if node.equiv_class[0] is not node:
                continue
            for net in node.in_nets.values():
                in_nets.update([parse_net(x) for x in net])
            for net in node.out_nets.values():
                out_nets.update([parse_net(x) for x in net])

        # Get the nets from blocks
        for block in [x for x in self.blocks if x is not None]:
            block_in_nets, block_out_nets = block._get_internal_nets()
            in_nets.update(block_in_nets)
            out_nets.update(block_out_nets)

        # Filter out the graph's ports, as these are not internal wires
        if self.in_ports is not None:
            in_ports = [x[0][0] for x in self.in_ports]
        else:
            in_ports = []
        if self.out_ports is not None:
            out_ports = [x[0][0] for x in self.out_ports]
        else:
            out_ports = []
        in_extras = [x[0][0] for x in self.in_extras]
        out_extras = [x[0][0] for x in self.out_extras]
        all_ports = in_ports + out_ports + in_extras + out_extras
        in_nets = [x for x in in_nets if x.split("[")[0] not in all_ports]
        out_nets = [x for x in out_nets if x.split("[")[0] not in all_ports]

        return (set(in_nets), set(out_nets))

    def _get_ports(self):
        """Returns the ports of the graph"""

        # If the ports are defined, return them
        if self.in_ports is not None:
            return (self.in_ports + self.in_extras, self.out_ports + self.out_extras)

        # Otherwise, find them from nodes and blocks
        in_ports, out_ports = self._get_internal_nets()

        # Signals generated inside this graph are not inputs
        in_ports = in_ports - out_ports

        # Form the ports
        # Assume that all these retrieved nets are 1-bit
        in_internal = [(sub_brackets(x), 1) for x in in_ports]
        in_external = list(in_ports)
        in_ports = [(x, y) for x, y in zip(in_internal, in_external)]

        out_internal = [(sub_brackets(x), 1) for x in out_ports]
        out_external = list(out_ports)
        out_ports = [(x, y) for x, y in zip(out_internal, out_external)]

        return (in_ports + self.in_extras, out_ports + self.out_extras)

    # NOTE: This function fails flake8 C901
    # TO-DO: Make this function pass flake8 C901
    def hdl(
        self,
        out=None,
        mapping="behavioral",
        language="verilog",
        flat=False,
        block_flat=False,
        node_flat=True,
        merge_mapping=True,
        module_name=None,
        description_string="start of unnamed graph",
    ):
        """Creates a HDL description of the graph

        Args:
            out (str): The file to write the HDL to
            mapping (str): The cell mapping to use for the HDL generation
            language (str): The language in which to generate the HDL
            flat (bool): If True, flatten the graph's HDL
            block_flat (bool): If True, flatten all blocks in the graph's HDL
            node_flat (bool): If True, flatten all cells in the graph's HDL
            merge_mapping (bool): If True, merge the mapping file in
            module_name (str): The name of the module to generate
            description_string (str): String commend to prepend to the HDL

        Returns:
            str: HDL module definition representing the graph
            list: Set of HDL module definitions used in the graph

        """
        # Check that the language is supported
        if language not in ["verilog", "vhdl"]:
            raise ValueError("Unsupported hardware-descriptive language")

        # Set language-specific syntax
        syntax = hdl_syntax[language]

        # If module name is not defined, set it to graph's name
        if module_name is None:
            module_name = self.name

        # Create the HDL

        hdl = ""
        module_defs = set()

        # Pull in the HDL description of blocks
        for block_id in range(len(self.blocks)):
            if self.blocks[block_id] is None:
                continue
            block = self.blocks[block_id]

            block_hdl, block_defs = block.hdl(
                mapping=mapping,
                language=language,
                flat=block_flat,
                node_flat=node_flat,
                merge_mapping=merge_mapping,
                module_name="{0}_block_{1}".format(module_name, block_id),
                description_string="block {0}".format(block_id),
            )

            hdl += block_hdl
            hdl += "\n"
            module_defs.update(block_defs)

        # If the mapping file is intended to be merged in, do so
        if merge_mapping:
            # Parse the mapping file
            file_suffix = syntax["file_extension"]
            mappings_path = importlib.resources.path("pptrees", "mappings")
            with mappings_path as pkg_map_dir:
                pkg_map_file = pkg_map_dir / (mapping + "_map" + file_suffix)
            mapping_dict = parse_mapping(pkg_map_file)

        # Pull in the HDL description of nodes outside of blocks
        # If fully flattening them, need to rename "w*" internal wires
        if node_flat:
            w_ctr = 0
        # Reset the list of extra nets caused by equivalence classes
        self.in_extras = []
        self.out_extras = []
        for node in self:
            # If the node is part of an equivalence class,
            # and some part of the equivalence class is not in this graph,
            # and the node is not part of a bigger subtree,
            # bring up its internal wires to the top level
            if (
                any([x not in self for x in node.equiv_class])
                and node.parent.equiv_class[0] == node.parent
            ):

                # If this node is the representative, its wires become outputs
                if node.equiv_class[0] == node:
                    self.out_extras += [parse_net(x) for x in node.equiv_wires]
                # Otherwise, its wires become inputs
                else:
                    self.in_extras += [parse_net(x) for x in node.equiv_wires]

            # Check whether the node is in a block, and whether this is it
            # If the node is not inside a block, it's automatically usable
            usable = node.block is None
            # Otherwise, check whether the node is inside THIS block
            if not usable:
                # Query the node for its graph and block ID
                node_block = node.graph.blocks[node.block]
                # Check whether the node's block is this graph
                usable = node_block is self
            if not usable:
                continue
            # Get the node's HDL description
            node_hdl, node_defs = node.hdl(language=language, flat=node_flat)
            # If the cell is flat, rename the internal wires
            if node_flat:
                node_hdl = node_hdl.replace("w1", "w{0}".format(w_ctr))
                w_ctr += 1

            # If the mapping file is intended to be merged in, do so
            if merge_mapping:
                node_hdl = merge_mapping_into_cells(node_hdl, mapping_dict)
                new_defs = set()
                for a in node_defs:
                    new_def = merge_mapping_into_cells(a, mapping_dict)
                    new_def = increment_iname(new_def)
                    new_defs.add(new_def)
                node_defs = new_defs

            hdl += node_hdl
            module_defs.update(node_defs)
        # Format the list of extra nets caused by equivalence classes
        self.in_extras = [((sub_brackets(x), 1), x) for x in self.in_extras]
        self.out_extras = [((sub_brackets(x), 1), x) for x in self.out_extras]

        # This HDL description will have multiple instances in it
        # By default, util.hdl_inst names all instances "U0"
        # These names need to be made unique
        hdl = increment_iname(hdl)

        ### NOTE: Is this general? Improvements wanted
        ### In general, hard-coding an is_block flag sounds like a bad idea
        is_block = list(self.nodes)[0].graph is not self

        # If the graph is a block, then it has individual ports
        # for each bit of every input and output port.
        # So the HDL should reflect through judicious use of net name fixing
        if is_block:
            (in_ports, out_ports) = self._get_ports()
            for a in in_ports + out_ports:
                hdl = hdl.replace(a[1], a[0][0])

        # Add wire definitions
        # But if this graph is a block,
        # all wires that are inputs into the module are not internal
        # all wires that are outputs from from the cells are not internal
        # therefore, no wires are internal
        if not is_block:
            in_wires, out_wires = self._get_internal_nets()
            wires = in_wires | out_wires
            wires = sorted(list(wires), key=natural_keys)
            wire_hdl = syntax["wire_def"].format(", ".join(wires))
        else:
            wire_hdl = ""

        # Assemble the HDL
        hdl = (
            syntax["comment_string"]
            + description_string
            + "\n"
            + "\t"
            + wire_hdl
            + "\n"
            + hdl
        )

        # If flat HDL is desired, it can returned here
        if flat:
            (in_ports, out_ports) = self._get_ports()
            hdl = sub_ports(hdl, in_ports + out_ports)
            return hdl, module_defs

        # Otherwise, return the HDL module definition
        hdl, module_defs, file_out_hdl = self._wrap_hdl(
            hdl, module_defs, language, module_name
        )

        # Write the HDL to file
        if out is not None:
            self._write_hdl(file_out_hdl, out, language, mapping, merge_mapping)

        return hdl, module_defs

    def _wrap_hdl(self, hdl, module_defs, language="verilog", module_name=None):
        """Wraps the HDL in a module definition"""

        # If flat HDL is not desired, wrap the graph in a module
        ## First get in_ports and out_ports
        (in_ports, out_ports) = self._get_ports()
        entity_ins = [x[0] for x in in_ports]
        entity_outs = [x[0] for x in out_ports]
        ## Then create the entity
        entity = hdl_entity(module_name, entity_ins, entity_outs, language)
        ## Then create the architecture
        arch = hdl_arch(module_name, hdl, language)
        ## Add the entity and architecture to the module_defs
        formatted_defs = sorted(list(module_defs), key=natural_keys)
        file_out_hdl = entity + arch + "".join(formatted_defs)
        module_defs.add(entity + arch)
        ## Create an instance of the module
        inst_ports = [[x[0][0], x[1]] for x in in_ports + out_ports]
        inst = hdl_inst(module_name, inst_ports, language)
        ## Add the instance to the HDL
        hdl = inst

        return hdl, module_defs, file_out_hdl

    def _write_hdl(
        self,
        file_out_hdl,
        out=None,
        language="verilog",
        mapping="behavioral",
        merge_mapping=True,
    ):
        """Writes the HDL to a file"""
        # Check that output path is valid
        if out is None:
            raise ValueError("Output path must be defined")

        # Set language-specific syntax
        syntax = hdl_syntax[language]

        outdir = pathlib.Path(out).resolve().parent
        if not outdir.exists():
            raise ValueError("Output path does not exist")

        # Verify that the mapping is supported
        file_suffix = syntax["file_extension"]
        mappings_path = importlib.resources.path("pptrees", "mappings")
        with mappings_path as pkg_map_dir:
            pkg_map_file = pkg_map_dir / (mapping + "_map" + file_suffix)
            local_map_file = outdir / (mapping + "_map" + file_suffix)

            if not pkg_map_file.is_file():
                raise ValueError("Unsupported mapping requested")

            if not merge_mapping:
                # Copy the mapping file to the output directory
                shutil.copy(pkg_map_file, local_map_file)

        with open(out, "w") as f:
            f.write(file_out_hdl)


if __name__ == "__main__":
    raise RuntimeError("This module is not intended to be run directly")<|MERGE_RESOLUTION|>--- conflicted
+++ resolved
@@ -223,8 +223,11 @@
         """Returns the longest path of the graph"""
 
         # Get valid nodes
-        valid_nodes = [node for node in self.nodes \
-                if node.block is None and node.equiv_class[0] is node]
+        valid_nodes = [
+            node
+            for node in self.nodes
+            if node.block is None and node.equiv_class[0] is node
+        ]
 
         if len(valid_nodes) < 2:
             return
@@ -282,8 +285,7 @@
         Args:
             block_id (int): The ID of the block to remove
         """
-        if block_id not in range(len(self.blocks)) \
-                or self.blocks[block_id] is None:
+        if block_id not in range(len(self.blocks)) or self.blocks[block_id] is None:
             raise ValueError("Invalid block ID")
 
         # Remove the block from the graph
@@ -306,25 +308,7 @@
     def add_best_blocks(self):
         """Groups nodes into blocks based on critical paths"""
 
-<<<<<<< HEAD
         path = self.critical_path()
-=======
-        # Get valid nodes
-        valid_nodes = [
-            node
-            for node in self.nodes
-            if node.block is None and node.equiv_class[0] is node
-        ]
-
-        if len(valid_nodes) < 2:
-            return
-
-        # Get subgraph view with only valid nodes
-        subgraph = self.subgraph(valid_nodes)
-
-        # Find the critical path
-        path = nx.dag_longest_path(subgraph)
->>>>>>> 165d11af
 
         # Add a block
         if len(path) > 1:
