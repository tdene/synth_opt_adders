import networkx as nx

from .ExpressionGraph import ExpressionGraph
from .ExpressionNode import ExpressionNode as Node
from .node_data import node_data
from .util import catalan, catalan_mirror_point, display_png, lg, match_nodes


class ExpressionTree(ExpressionGraph):
    """Defines a tree of binary expressions

    Attributes:
        root (ExpressionNode): The root node of the tree
        width (int): The number of leaves in the tree
        radix (int): The radix of the tree
        idem (bool): Whether the tree's main operator is idempotent
        node_defs (dict): A dictionary that defines the tree's nodes
        in_shape (list of int): The shape of each leaf node's input
        out_shape (list of int): The shape of the root node's output
        cocycle_shape (int, int): The shape of the main recurrence node's output

    Attributes inherited from ExpressionGraph:
        name (string): The name of the graph
        next_net (int): The next net name to be used
        next_block (int): The next block name to be used
        blocks (list): The list of blocks in the graph
        in_ports (list of ((string, int), string)): The list of input ports
        out_ports (list of ((string, int), string)): The list of output ports
    """

<<<<<<< HEAD
    def __init__(self,
                 width=1,
                 in_ports=None,
                 out_ports=None,
                 name="tree",
                 start_point=0,
                 alias=None,
                 no_shape=False,
                 radix=2,
                 idem=False,
                 leaf_labels=["g", "gp", "p"],
                 node_defs={}
                ):
=======
    # NOTE: This function fails flake8 C901
    # TO-DO: Make this function pass flake8 C901
    def __init__(
        self,
        width=1,
        in_ports=None,
        out_ports=None,
        name="tree",
        start_point=0,
        alias=None,
        no_shape=False,
        radix=2,
        idem=False,
        leaf_labels=["c", "gp", "p"],
        node_defs={},
    ):
>>>>>>> 165d11af
        """Initializes the ExpressionTree

        Args:
            width (int): The number of leaves in the tree
            in_ports (list of ((string, int), string)): List of input ports
            out_ports (list of ((string, int), string)): List of output ports
            name (string): The name of the graph
            start_point (int): The starting Catalan ID of the tree
            alias (string): The name of a desired classic structure
            no_shape (bool): If this is True, the tree will not be initialized
            radix (int): The radix of the tree
            idem (bool): Whether the tree's main operator is idempotent
            leaf_label (string): The label of the leaf nodes
            node_defs (dict): A dictionary that must define these nodes:
                - "pre": Pre-processing node
                - "root": Root node
                - "cocycle": Main expression node used in the tree
                - "buffer": Buffer node

            Optional node definitions include but are not limited to:
                - "rspine": Nodes that lie along the right spine of the tree
                - "lspine": Nodes that lie along the left spine of the tree
                - "rspine_pre": Pre- node that feeds into the right spine
                - "lspine_pre": Pre- node that feeds into the left spine
                - "small_root": Root node that corresponds to width = 1
        """
        if not isinstance(width, int):
            raise TypeError("Tree width must be an integer")
        if width < 1:
            raise ValueError("Tree width must be at least 1")
        if not isinstance(radix, int):
            raise TypeError("Tree radix must be an integer")
        if not isinstance(name, str):
            raise TypeError("Tree name must be a string")
        if not isinstance(idem, bool):
            raise TypeError("Tree idempotency must be a boolean")
        if not isinstance(node_defs, dict):
            raise TypeError("Tree node definitions must be a dictionary")
        for required in ["pre", "root", "cocycle", "buffer"]:
            if required not in node_defs:
                raise ValueError(
                    ("Tree node definitions must contain" " the node {}").format(
                        required
                    )
                )

        # Save constructor arguments
        self.width = width
        self.max_id = catalan(width - 1)
        self.radix = radix
        self.idem = idem
        self.node_defs = node_defs

        # Get node port shapes from the module definitions
        self.in_shape = [x[1] for x in node_data[node_defs["pre"]]["ins"]]
        self.out_shape = [x[1] for x in node_data[node_defs["root"]]["outs"]]

        self.cocycle_shape = [x[1] for x in node_data[node_defs["cocycle"]]["ins"]]
        cocycle_out_shape = [x[1] for x in node_data[node_defs["cocycle"]]["outs"]]
        cocycle_out_shape = [self.radix * x for x in cocycle_out_shape]
        if cocycle_out_shape != self.cocycle_shape:
            raise ValueError(
                (
                    "The main recurrence node of the tree"
                    " must have the same input and output shape"
                )
            )
        del cocycle_out_shape

        # Check that node shapes are compatible with port shapes
        ### NOTE: INPUT SHAPE IS CURRENTLY ASSUMED TO BE [1,1,1,..]
        ### TO-DO: Allow for arbitrary input shape
        ### Need to check whole file for this implicit assumption
        for a in range(len(self.in_shape)):
            if a > len(in_ports) - 1 or in_ports[a][0][1] != self.width:
                raise ValueError(
                    (
                        "Input port {} of the tree must have the"
                        " compatible shape with input shape of the"
                        " pre-processing node"
                    ).format(a)
                )
        for a in range(len(self.out_shape)):
            if a > len(out_ports) - 1 or self.out_shape[a] != out_ports[a][0][1]:
                raise ValueError(
                    (
                        "Output port {} of the tree must have the"
                        " same shape as the output shape of the"
                        " root node"
                    ).format(a)
                )

        # Initialize the graph
        super().__init__(name=name, in_ports=in_ports, out_ports=out_ports)

        # Initialize the tree

        ## If the tree should not be initialized, do not initialize it
        if no_shape:
            return

        ## Initialize the root node
        if self.width == 1 and "small_root" in node_defs:
            self.root = Node(node_defs["small_root"], x_pos=0, y_pos=0)
        else:
            self.root = Node(node_defs["root"], x_pos=0, y_pos=0)
        self.root = self.add_node(self.root)
        ### Connect the root node to the tree's ports
        self._connect_outports(self.root)

        ## Initialize the leafs
        leafs = []
        for a in range(self.width):
            # Left-most leaf may be special
            if width == 1 and "small_pre" in node_defs:
                stem = leaf_labels[2]
                node_def = node_defs["small_pre"]
            elif a == self.width - 1 and "lspine_pre" in node_defs:
                stem = leaf_labels[2]
                node_def = node_defs["lspine_pre"]
            else:
                stem = leaf_labels[1]
                node_def = node_defs["pre"]
            label = "{0}[{1}]".format(stem, a)
            leaf = Node(node_def)
            leaf = self.add_node(leaf, label=label)
            # Connect the leaf to the tree's ports
            self._connect_inports(leaf, a)
            leaf._recalculate_leafs(leafs=2**a)
            leafs.append(leaf)

        ## Initialize the rest of the tree
        if alias is None:
            if start_point < 0 or start_point > self.max_rank():
                raise ValueError("Tree start point out of bounds")
        elif alias not in [
            "serial",
            "ripple",
            "ripple-carry",
            "sklansky",
            "kogge-stone",
            "brent-kung",
        ]:
            error = "Structure alias {0} is not implemented.\n"
            error += "Consider using non-legacy start points.\n"
            error += "These correspond to the trees' Catalan IDs."
            error = error.format(alias)
            raise NotImplementedError(error)
        else:
            start_point = 0
        # If tree width is 1, hard-code the structure
        if self.width == 1:
            self.add_edge(self.root, leafs[0], 0)
            return
        # Unrank the tree based on the start_point
        self.unrank(None, 0, start_point, self.width - 1, leafs, lspine=True)

        # If an alias was given, implement it
        if alias in ["serial", "ripple", "ripple-carry"]:
            return
        elif alias == "sklansky":
            if self.width > 2:
                self.rbalance(self.root[1])
        elif alias == "kogge-stone":
            if self.width > 2:
                self.lbalance(self.root[1])
                self.equalize_depths(self.root[1])
        elif alias == "brent-kung":
            if self.width > 2:
                self.rbalance(self.root[1])
                while not self.root[1][0].is_proper():
                    self.right_rotate(self.root[1][0])

    def __len__(self):
        """Redefine the len() function to return the height of the tree"""
        return len(self.root) + 1

    ### NOTE: This is meant to work with the classic representation of n-rooted
    ### prefix tree structures, with no regard for post-processing nodes. How
    ### does this interact with post-processing nodes?
    ### TO-DO: Consider replacing this legacy method with non-legacy code
    def __getitem__(self, key):
        """Redefine the [] operator to readily access nodes

        This method is defined to correspond to a classic view of hardware
        prefix tree structures. In a way, this is upside-down from the natural,
        tree, view. For example, the root node corresponds to x = tree.width,
        y = len(tree), as opposed to the x = 0, y = 0 that would be expected.

        Calling tree[x,y] will return the node in the xth column and yth row.
        The columns are 0-indexed starting from the LSB.
        The rows are 0-indexed starting from the leaves.
        """
        # Don't overwrite the parent __getitem__
        if isinstance(key, tuple) and len(key) == 2:
            # Find the branch that corresponds to the desired column
            col = self._get_leafs(self.root)[key[0]]
            # Find the correct row in the desired column
            target = col
            # Iterate through nodes in the column
            while True:
                # If all nodes have been checked, return None
                if not target:
                    return None
                # If this node has the correct height, return it
                height = len(target)
                if height == key[1]:
                    return target
                # If we have moved beyond the target height, return None
                elif height > key[1]:
                    return None
                # Otherwise, proceed to check its parent
                else:
                    parent = target.parent
                    # But if the node is not its parent's left-most child
                    # the iteration has left the desired column
                    if parent.children[0] != target:
                        return None
                target = parent
        else:
            return super().__getitem__(key)

    def __gt__(self, other):
        """Define order by rank"""
        return self.rank(self.root) > other.rank(other.root)

    def __lt__(self, other):
        """Define order by rank"""
        return self.rank(self.root) < other.rank(other.root)

    def _repr_png_(self):
        """Automatically display diagrams in a Notebook"""
        return display_png(self)

    def max_rank(self):
        """Return the maximum rank of the tree"""
        return catalan(self.width - 1) - 1

    def _get_row(self, depth):
        """Return the nodes at a given depth"""
        nodes = [n for n in self.nodes if n.y_pos == depth]
        return sorted(nodes, key=lambda x: -x.x_pos)

    def _get_reversed_leafs(self, node):
        """Return a list of leaf nodes in the subtree rooted at node"""
        if node is None:
            return []
        if len(node.children) == 0:
            return [node]
        else:
            return [n for c in node.children for n in self._get_reversed_leafs(c)]

    def _get_leafs(self, node=None):
        """Return a sorted list of leaf nodes in the subtree rooted at node"""
        if not node:
            node = self.root
        return list(reversed(self._get_reversed_leafs(node)))

    def _connect_outports(self, root):
        """Connect the tree's output ports to the root node"""
        for a in range(len(self.out_shape)):
            port_name = self.out_ports[a][0][0]
            if self.out_shape[a] == 1:
                net_name = "${}".format(port_name)
                root.out_nets[port_name][0] = net_name
                continue
            for b in range(self.out_shape[a]):
                net_name = "${}[{}]".format(port_name, b)
                root.out_nets[port_name][b] = net_name

    def _connect_inports(self, node, index):
        """Connect the tree's input ports to a pre-processing node"""
        for a in range(len(self.in_shape)):
            port_name = self.in_ports[a][0][0]
            if self.width == 1:
                net_name = "${}".format(port_name)
            else:
                net_name = "${}[{}]".format(port_name, index)
            node.in_nets[port_name][0] = net_name

    def add_edge(self, parent, child, index):
        """Adds a directed edge to the tree, from child output to parent input
        All index ports on the parents's port list are connected to the child

        Args:
            parent (Node): The parent node
            child (Node): The child node
            index (int): The index of the parent's input port
        """
        if not isinstance(parent, Node):
            raise TypeError("Parent must be an Node")
        if not isinstance(child, Node):
            raise TypeError("Child must be an Node")
        if not isinstance(index, int):
            raise TypeError("index must be an integer")
        if index < -self.radix or index > self.radix - 1:
            raise ValueError(
                ("Tree nodes may not have more edges" "than the radix of the tree")
            )

        # Normalize index
        index = index % self.radix

        # Attempt to match the nodes' ports
        pin_pairs = match_nodes(parent.value, child.value, index)
        if pin_pairs is None:
            raise ValueError("Nodes do not have matching ports")

        for (p, c) in pin_pairs:
            # Connect the ports
            super().add_edge(parent, p, child, c)

        # Adjust x-pos and y-pos of the child
        ### NOTE: THIS IS HARD-CODED FOR RADIX OF 2
        ### TO-DO: Make this more general
        y_pos = parent.y_pos + 1
        x_diff = 1

        if index == 0:
            x_pos = parent.x_pos + x_diff
        elif index == 1:
            x_pos = parent.x_pos - x_diff

        child.x_pos = x_pos
        child.y_pos = y_pos

        diagram_pos = "{0},{1}!".format(x_pos * -1, y_pos * -1)
        self.nodes[child]["pos"] = diagram_pos

    def remove_subtree(self, node):
        """Remove the subtree rooted at node"""
        if not isinstance(node, Node):
            raise TypeError("Node must be an Node")

        # Remove the subtree at node
        for c in node.children:
            self.remove_subtree(c)
        if node.parent is not None:
            self.remove_edge(node.parent, node)
        self.remove_node(node)

    def mirror_subtree(self, node):
        """Mirror the subtree rooted at node"""
        if not isinstance(node, Node):
            raise TypeError("Node must be an Node")

        # Get the rank and leafs of the subtree
        rank = self.rank(node)
        leafs = self._get_leafs(node)
        labels = [self.nodes[n]["label"] for n in leafs]
        width = len(leafs) - 1

        # Get the parent and index of the node
        parent = node.parent
        index = node.parent.children.index(node)

        # Mirror the rank
        high_bound = catalan_mirror_point(width) - 1
        low_bound = catalan(width) - high_bound - 1
        if rank > low_bound and rank < high_bound:
            raise ValueError("Cannot mirror tree with rank {0}".format(rank))
        rank = catalan(width) - rank - 1

        # Remove the subtree
        self.remove_subtree(node)

        # Re-add the leafs
        for leaf, label in zip(leafs, labels):
            self.add_node(leaf, label = label)

        # Re-build the mirrored subtree
        return self.unrank(parent, index, rank, width, leafs)

    def optimize_nodes(self):
        """Optimizes nodes in the tree by removing unnecessary logic

        This method is meant to be called after the structure of the tree
        has been finalized, and final HDL is desired.

        There is currently no guarantee that this method will allow for further
        modification of the tree structure. Instead, it may cause any and all
        methods that modify the tree, such as rotations and buffer insertions,
        to fail.

        This method should be extended by child classes to implement
        operation-specific optimizations.
        """

        # First fix node positions
        self._fix_diagram_positions()

        # If rspine nodes are defined, swap them in
        node = self.root
        while True:
            if "rspine" in self.node_defs and node.value == self.node_defs["cocycle"]:
                node = self.swap_node_def(node, self.node_defs["rspine"])
            if (
                "rspine_buf" in self.node_defs
                and node.value == self.node_defs["buffer"]
            ):
                node = self.swap_node_def(node, self.node_defs["rspine_buf"])
            if "rspine_pre" in self.node_defs and node.value == self.node_defs["pre"]:
                node = self.swap_node_def(node, self.node_defs["rspine_pre"])
            if not node.children:
                break
            node = node[-1]

    def swap_node_def(self, node, new_def):
        """Change a node's module definition

        Args:
            node (Node): The node to change
            new_def (str): The new module definition
        """

        # Disconnect the node from its parent
        parent = node.parent
        index = None
        if parent is not None:
            index = parent.children.index(node)
            self.remove_edge(parent, node)

        new_node, children = self._swap_node_def(node, parent, index, new_def)

        # Reconnect the node's children
        for index in range(len(children)):
            c = children[index]
            if c is not None:
                self.add_edge(new_node, c, index)
            else:
                new_node.children.append(None)

        return new_node

    def _swap_node_def(self, node, parent, index, new_def):
        """Change a node's module definition and disconnect children

        Args:
            node (Node): The node to change
            parent (Node): The parent of the node (already disconnected)
            index (int): The index of the parent's input port
            new_def (str): The new module definition
        """

        # Save the node's children
        children = node.children.copy()
        for c in node.children:
            if c is not None:
                self.remove_edge(node, c)

        # Remove the node from the tree
        if not node.children:
            label = self.nodes.data("label")[node]
            leafs = node.leafs
        self.remove_node(node)

        # Create the new node
        new_node = node.morph(new_def)

        # Add the new node to the tree
        if not node.children:
            self.add_node(new_node, **{"label": label})
            self._connect_inports(new_node, lg(leafs))
            new_node._recalculate_leafs(leafs=leafs)
        else:
            self.add_node(new_node)

        # Reconnect the node to its parent
        if parent is not None:
            self.add_edge(parent, new_node, index)
        else:
            self.root = new_node
            self._connect_outports(new_node)

        return new_node, children

    def _on_lspine(self, node):
        """Checks if a node is on the left spine of this tree"""
        if node not in self:
            raise ValueError("Node is not part of this tree")

        return node.leafs >= 2 ** (self.width - 1)

    def _on_rspine(self, node):
        """Checks if a node is on the right spine of this tree"""
        if node not in self:
            raise ValueError("Node is not part of this tree")

        return node.leafs & (node.leafs + 1) == 0

    ### NOTE: THIS IS HARD-CODED FOR RADIX OF 2
    ### TO-DO: Make this more general
    def left_rotate(self, node):
        """Rotate a node to the left

        Args:
            node (Node): The node to rotate
        """
        if not isinstance(node, Node):
            raise TypeError("node must be an Node")
        if node.parent is None or len(node.children) != self.radix:
            raise ValueError("Can only rotate nodes with full families")
        if node.parent[1] != node:
            raise ValueError("Can only rotate right children")

        # Get the parent and child nodes
        parent = node.parent
        grandparent = parent.parent
        lchild = node[0]
        rchild = node[1]
        plchild = node.parent[0]

        # Check for special cases
        thru_root = True
        if grandparent is not None:
            thru_root = False
            parent_dir = grandparent.children.index(parent)

        thru_lspine = False
        if "lspine" in self.node_defs and self._on_lspine(parent):
            thru_lspine = True

        # Adjust the y-pos
        parent.y_pos += 1
        plchild.iter_down(lambda x: setattr(x, "y_pos", x.y_pos + 1))
        node.iter_down(lambda x: setattr(x, "y_pos", x.y_pos - 1))
        lchild.iter_down(lambda x: setattr(x, "y_pos", x.y_pos + 1))

        # Disconnect the nodes
        if not thru_root:
            self.remove_edge(grandparent, parent)
        self.remove_edge(parent, node)
        self.remove_edge(node, lchild)
        if thru_lspine:
            self.remove_edge(parent, plchild)
            self.remove_edge(node, rchild)

        # If rotating through lspine, nodes must be morphed
        if thru_lspine:
            if thru_root:
                self.remove_node(parent)
                parent = parent.morph(self.node_defs["lspine"])
                self.add_node(parent)

            self.remove_node(node)
            if thru_root:
                node = node.morph(self.node_defs["root"])
            else:
                node = node.morph(self.node_defs["lspine"])
            self.add_node(node)
            if thru_root:
                self.root = node
                self._connect_outports(self.root)

        # Rotate the nodes
        if not thru_root:
            self.add_edge(grandparent, node, parent_dir)
        if thru_lspine:
            self.add_edge(parent, plchild, 0)
        self.add_edge(parent, lchild, 1)
        self.add_edge(node, parent, 0)
        if thru_lspine:
            self.add_edge(node, rchild, 1)

        self._fix_diagram_positions()
        return node

    ### NOTE: THIS IS HARD-CODED FOR RADIX OF 2
    ### TO-DO: Make this more general
    def right_rotate(self, node):
        """Rotate a node to the right

        Args:
            node (Node): The node to rotate
        """
        if not isinstance(node, Node):
            raise TypeError("node must be an Node")
        if node.parent is None or len(node.children) != self.radix:
            raise ValueError("Can only rotate nodes with full families")
        if node.parent[0] != node:
            raise ValueError("Can only rotate left children")

        # Get the parent and child nodes
        parent = node.parent
        grandparent = parent.parent
        rchild = node[1]
        lchild = node[0]
        prchild = node.parent[1]

        # Check for special cases
        thru_root = True
        if grandparent is not None:
            thru_root = False
            parent_dir = grandparent.children.index(parent)

        thru_lspine = False
        if "lspine" in self.node_defs and self._on_lspine(parent):
            thru_lspine = True

        # Adjust the y-pos
        parent.y_pos += 1
        prchild.iter_down(lambda x: setattr(x, "y_pos", x.y_pos + 1))
        node.iter_down(lambda x: setattr(x, "y_pos", x.y_pos - 1))
        rchild.iter_down(lambda x: setattr(x, "y_pos", x.y_pos + 1))

        # Disconnect the nodes
        if not thru_root:
            self.remove_edge(grandparent, parent)
        self.remove_edge(parent, node)
        self.remove_edge(node, rchild)
        if thru_lspine:
            self.remove_edge(parent, prchild)
            self.remove_edge(node, lchild)

        # If rotating through root, nodes must be morphed
        if thru_lspine:
            self.remove_node(parent)
            parent = parent.morph(self.node_defs["cocycle"])
            self.add_node(parent)

            if thru_root:
                self.remove_node(node)
                node = node.morph(self.node_defs["root"])
                self.add_node(node)
                self.root = node
                self._connect_outports(self.root)

        # Rotate the nodes
        if not thru_root:
            self.add_edge(grandparent, node, parent_dir)
        self.add_edge(parent, rchild, 0)
        if thru_lspine:
            self.add_edge(node, lchild, 0)
        self.add_edge(node, parent, 1)
        if thru_lspine:
            self.add_edge(parent, prchild, 1)

        self._fix_diagram_positions()
        return node

    ### NOTE: THIS IS HARD-CODED FOR RADIX OF 2
    ### TO-DO: Make this more general
    def left_shift(self, node):
        """Shifts a node left out of its local subtree"""
        # If the node sits on the left spine, it can no longer be shifted
        if self._on_lspine(node):
            return None

        # If the node can rotate left, simply do so
        try:
            return self.left_rotate(node)
        # NOTE: This error should only catch wrong-index issues
        # TO-DO: Perhaps make a custom, WrongChild, error?
        except ValueError:
            node = self.right_rotate(node)
            return self.left_shift(node)

    ### NOTE: THIS IS HARD-CODED FOR RADIX OF 2
    ### TO-DO: Make this more general
    def right_shift(self, node):
        """Shifts a node right out of its local subtree"""
        # If the node sits on the right spine, it can no longer be shifted
        if self._on_rspine(node):
            return None

        # If the node can rotate right, simply do so
        try:
            return self.right_rotate(node)
        # NOTE: This error should only catch wrong-index issues
        # TO-DO: Perhaps make a custom, WrongChild, error?
        except ValueError:
            node = self.left_rotate(node)
            return self.right_shift(node)

    def _mass_left_shift(self, node):
        """This method is used in the factorization of trees.

        Its intended purpose is to create a tree that will be stereoscopically
            combined with self without increasing the depth of any leaf.

        It shifts a node to the left, and if this has increased the height of
            the subtree, it shifts its left child to the left.

        Args:
            node (Node): The node at which the shift starts

        Returns:
            ExpresionTree: The resulting tree, or None if the shift failed
        """
        pass

    def insert_buffer(self, node):
        """Insert a buffer as the parent of a node

        Args:
            node (Node): The child node
        """
        if not isinstance(node, Node):
            raise TypeError("child must be an Node")
        parent = node.parent
        if parent is None:
            raise ValueError("Cannot insert buffer above root")

        buffer = Node(self.node_defs["buffer"])

        # Disconnect the nodes
        index = parent.children.index(node)
        self.remove_edge(parent, node)

        # Insert the buffer
        self.add_node(buffer)
        self.add_edge(parent, buffer, index)
        self.add_edge(buffer, node, 0)

        # Fix the diagram positions
        buffer[0].y_pos -= 1
        buffer[0].iter_down(lambda x: setattr(x, "y_pos", x.y_pos + 1))

        return buffer

    def remove_buffer(self, buffer):
        """Remove a buffer between two nodes

        Args:
            buffer (Node): The buffer node
        """
        if not isinstance(buffer, Node):
            raise TypeError("buffer must be an Node")
        footprint = node_data[self.node_defs["buffer"]]["footprint"]
        this_footprint = node_data[buffer.value]["footprint"]
        if footprint != this_footprint:
            raise ValueError("buffer must be a buffer node")

        # Disconnect the nodes
        parent = buffer.parent
        child = buffer[0]
        index = parent.children.index(buffer)

        # Remove the buffer
        self.remove_edge(parent, buffer)
        self.remove_edge(buffer, child)
        self.remove_node(buffer)

        # Reconnect the nodes
        self.add_edge(parent, child, index)

        # Fix the diagram positions
        child.y_pos += 1
        child.iter_down(lambda x: setattr(x, "y_pos", x.y_pos - 1))

        return child

    def unrank(self, parent, index, rank, width, leafs, mirror=False, lspine=False):
        """Generate a binary tree under a node by unranking it"""

        # The unranking function is symmetrical around the midpoint
        cn = catalan(width)
        mid = catalan_mirror_point(width)
        mirror_test = rank >= mid
        mirror = not mirror if mirror_test else mirror
        rank = cn - 1 - rank if mirror_test else rank

        # Check which kind of node to add
        node_defs = [None, None]
        if "lspine" in self.node_defs and lspine:
            node_defs[0] = self.node_defs["lspine"]
        else:
            node_defs[0] = self.node_defs["cocycle"]
        node_defs[1] = self.node_defs["cocycle"]

        # Initial recursion start case
        if parent is None:
            node = self.root
            # Special case for 1-bit tree
            if len(leafs) == 1:
                parent = node
        # Width reaching zero signals the bottom of the tree
        if width == 0:
            leaf = leafs.pop()
            self.add_edge(parent, leaf, index)
            return leaf
        # Normal operation; add new node
        if parent is not None:
            node = Node(node_defs[index])
            self.add_node(node)
            self.add_edge(parent, node, index)

        # Take advantage of Catalan properties
        i1, i2, ci1 = 0, 0, 0
        for i in range((width + 1) // 2):
            i1, i2 = i, width - i - 1
            ci1 = catalan(i1)
            big_number = ci1 * catalan(i2)
            rem = rank - big_number
            if rem < 0:
                break
            rank = rem

        # Recurse
        if mirror:
            self.unrank(node, 0, rank // ci1, i2, leafs, mirror, lspine)
            self.unrank(node, 1, rank % ci1, i1, leafs, mirror, False)
        else:
            self.unrank(node, 0, rank % ci1, i1, leafs, mirror, lspine)
            self.unrank(node, 1, rank // ci1, i2, leafs, mirror, False)

    def rank(self, node=None, mirror=False):
        """Classifies a binary tree under a node by ranking it"""

        # If node is not specified, start at the root
        if node is None:
            node = self.root

        # Special case for 1-bit tree
        if (node is self.root) and len(node.children) == 1:
            return 0
        # If the node is a leaf, its rank is zero
        if not len(node):
            return 0

        # Calculate info that this node needs
        lchild, rchild = node[0], node[1]
        lwidth = bin(lchild.leafs).count("1") - 1
        rwidth = bin(rchild.leafs).count("1") - 1

        # Calculate info that the children need
        width = lwidth + rwidth + 1
        new_mirror = lwidth > rwidth

        # Account for mirroring
        if new_mirror:
            lchild, rchild = rchild, lchild
            lwidth, rwidth = rwidth, lwidth

        # Get information from the children
        lrank = self.rank(lchild, new_mirror)
        rrank = self.rank(rchild, new_mirror)

        # Calculate rank stub
        rank = lrank + rrank * catalan(lwidth)
        # Add rest of rank
        for i in range(lwidth):
            i1, i2 = i, width - i - 1
            big_number = catalan(i1) * catalan(i2)
            rank += big_number

        # Account for mirroring
<<<<<<< HEAD
        dir_switched = (new_mirror != mirror)
        rank = catalan(width) - rank - 1 if dir_switched else rank
=======
        dir_switched = new_mirror != mirror
        rank = catalan(width) - 1 - rank if dir_switched else rank
>>>>>>> 165d11af
        return rank

    def _fix_diagram_positions(self):
        """Fix the positions of the nodes in the diagram"""

        height = len(self)
        leafs = self._get_reversed_leafs(self.root)
        # Set x_pos of the leafs to consecutive numbers
        ctr = 0
        for leaf in leafs:
            leaf.x_pos = ctr
            ctr -= 1
        # Adjust other nodes' x_pos based on the leafs
        for d in range(height - 1, -1, -1):
            for node in self._get_row(d):
                if len(node.children) > 0:
                    children = [x for x in node.children if x is not None]
                    num_children = len(children)
                    sum_children = sum([x.x_pos for x in children])
                    avg = sum_children / num_children
                    node.x_pos = avg
                x_pos = node.x_pos
                y_pos = node.y_pos
                diagram_pos = "{0},{1}!".format(x_pos * -1, y_pos * -1)
                self.nodes[node]["pos"] = diagram_pos

    def _check_attr(self, others, *attr):
        """Check if a set of trees share a set of common attributes

        Args:
            others (list): list of trees to check
            attr (strings): The attributes to check

        Returns:
            bool: True if all attributes are the same, False otherwise
        """
        for a in attr:
            if not all([getattr(x, a) == getattr(self, a) for x in others]):
                return False
        return True

    def png(self, out="tree.png"):
        """Generate a PNG representation of the tree using GraphViz"""

        # Correct the positions of the nodes
        self._fix_diagram_positions()
        # Convert the graph to pydot
        pg = nx.drawing.nx_pydot.to_pydot(self)
        pg.set_splines("false")
        pg.set_concentrate("true")

        pg.write_png(out, prog="neato")

    ### NOTE: ALL METHODS BELOW ARE FOR LEGACY SUPPORT ONLY ###

    def reduce_height(self, node, target_height=None, original_node=None):
        """Attempts to reduce the height of the subtree rooted at this node

        Args:
            node (Node): The node generating the subtree
            target_height (int): The target height of the subtree
                If this is not specified, the height is reduced by 1
            original_node (Node, index): Information to refind subtree root
                This is used in recursion, and should not be specified
        """

        def reconstruct_node(parent, index):
            """Reconstruct the original node"""
            if parent is None:
                return self.root
            return parent[index]

        # If the node is a leaf, there is nothing to reduce
        if len(node) == 0:
            return None

        # Save the identity of the original node's parent
        if original_node is None:
            parent = node.parent
            index = None
            if parent is not None:
                index = parent.children.index(node)
            original_node = (parent, index)

        # Avoid repeated height calculations (to some degree)
        children = [c for c in node]
        c_heights = [len(c) for c in children]
        height = 1 + max(c_heights)

        # If the target height is not specified, reduce the height by 1
        if target_height is None:
            target_height = height - 1

        # If the target height is already reached, we are done
        if target_height >= height:
            return reconstruct_node(*original_node)

        # Check whether the height can be reduced
        if 1 << (target_height) < bin(node.leafs).count("1"):
            return None

        # Characterize each child as under_full or over_full
        under_full = [1 << (target_height - 1) > bin(c.leafs).count("1") for c in node]
        over_full = [1 << (target_height - 1) < bin(c.leafs).count("1") for c in node]

        # Reduce the height of bad children
        for a in range(len(c_heights)):
            c = children[a]
            # If child is a leaf, we are at the end of an iteration
            if len(c) == 0:
                continue
            # If child is a buffer, remove it
            if c.value == self.node_defs["buffer"]:
                self.remove_buffer(c)
                continue

            # If child is under the requisite height, continue
            if c_heights[a] <= target_height - 1:
                continue
            # If child is over_full and can shift a node left, do so
            elif a > 0 and over_full[a] and under_full[a - 1]:
                self.left_shift(c.leftmost_leaf().parent)
            # If child is over_full and can shift a node right, do so
            elif a < len(c_heights) - 1 and over_full[a] and under_full[a + 1]:
                self.right_shift(c.rightmost_leaf().parent)
            # Otherwise try to iterate down the child
            else:
                self.reduce_height(c, target_height - 1)

        # After iterating, the desired height may not be reached
        # If so, try again. We know it can be done.
        node = reconstruct_node(*original_node)
        return self.reduce_height(node, target_height, original_node)

    # NOTE: If this has not been sufficiently emphasized yet
    # This method is solely here for legacy support
    # It does something very specific, and arguably not generally useful
    # Use if you prefer comfort over efficiency
    def equalize_depths(self, node, desired_height=None):
        """Equalizes the leaf depths of the rooted at this node

        Args:
            node (Node): The node that roots the subtree
            desired_height (int): The desired height of the subtree
                If not specified, this is set to the maximum leaf depth
        """
        # Flag to support legacy diagrams
        no_left = True

        # If the node is a leaf, there is nothing to equalize
        height = len(node)
        if height == 0:
            return None

        # If desired_height is None, set it to the maximum depth
        if desired_height is None:
            desired_height = len(node)

        # If the current depth is less than the desired depth,
        # we can add buffers directly here
        if (not no_left) or node.parent[0] != node:
            for a in range(desired_height - height):
                self.insert_buffer(node)
                desired_height -= 1

        # Iterate over the children
        for c in node:
            # Avoid repeated height calculations (to some degree)
            height = len(c)
            # If the child is proper, we are at the end of an iteration
            # If child is leftmost, for legacy purposes, we cannot add buffers
            if c.is_proper():
                # Insert enough buffers to balance the depth
                if (not no_left) or node[0] != c:
                    for a in range(desired_height - height - 1):
                        self.insert_buffer(c)
                continue
            self.equalize_depths(c, desired_height - 1)

        return node

    def balance(self, node):
        """Balances the subtree rooted at this node

        Note that this does not create a complete tree.
        To do so, refer to the rbalance and lbalance methods.

        Args:
            node (Node): The node to balance
        """
        # If the node is a leaf, we are at the end of an iteration
        if len(node) == 0:
            return node

        # Reduce the height of the subtree until it cannot be further reduced
        old_node = node
        while True:
            node = self.reduce_height(node)
            if node is None:
                node = old_node
                break
            old_node = node
        del old_node

        # Balance each child, recursively
        for c in node:
            self.balance(c)

        return node

    def lbalance(self, node):
        """Balances the subtree rooted at this node to the left

        If the subtree contains buffers, this method will actively destroy them.

        Args:
            node (Node): The node to balance
            original_node (Node, index): Information to refind subtree root
                This is used in recursion, and should not be specified
        """

        def reconstruct_node(parent, index):
            """Reconstruct the original node"""
            if parent is None:
                return self.root
            return parent[index]

        # If the node is a leaf, there is nothing to balance
        if len(node) == 0:
            return None

        # Save the identity of the node's parent
        parent = node.parent
        index = None
        if parent is not None:
            index = parent.children.index(node)
        original_node = (parent, index)

        # First, reduce the subtree's height as much as possible
        node = self.balance(node)

        # If the subtree is proper, there is no difference between right/left
        if node.is_proper():
            return

        full_leafs = 1 << (len(node) - 1)
        lleafs = bin(node[0].leafs).count("1")
        rleafs = bin(node[1].leafs).count("1")

        # Check if the right child has too many leafs
        # If so, it needs to shift leafs to the left
        if lleafs < full_leafs and rleafs > 1:
            self.left_shift(node[1].leftmost_leaf().parent)
            node = reconstruct_node(*original_node)
            self.lbalance(node)
        # Otherwise recurse over the children
        else:
            self.balance(node[0])
            self.lbalance(node[0])
            self.lbalance(node[1])

    def rbalance(self, node):
        """Balances the subtree rooted at this node to the right

        If the subtree contains buffers, this method will actively destroy them.

        Args:
            node (Node): The node to balance
            original_node (Node, index): Information to refind subtree root
                This is used in recursion, and should not be specified
        """

        def reconstruct_node(parent, index):
            """Reconstruct the original node"""
            if parent is None:
                return self.root
            return parent[index]

        # If the node is a leaf, there is nothing to balance
        if len(node) == 0:
            return None

        # Save the identity of the node's parent
        parent = node.parent
        index = None
        if parent is not None:
            index = parent.children.index(node)
        original_node = (parent, index)

        # First, reduce the subtree's height as much as possible
        node = self.balance(node)

        # If the subtree is proper, there is no difference between right/left
        if node.is_proper():
            return

        full_leafs = 1 << (len(node) - 1)
        lleafs = bin(node[0].leafs).count("1")
        rleafs = bin(node[1].leafs).count("1")

        # Check if the left child has too many leafs
        # If so, it needs to shift leafs to the right
        if rleafs < full_leafs and lleafs > 1:
            self.right_shift(node[0].rightmost_leaf().parent)
            node = reconstruct_node(*original_node)
            self.rbalance(node)
        # Otherwise recurse over the children
        else:
            self.balance(node[0])
            self.rbalance(node[0])
            self.rbalance(node[1])

    def LF(self, x, y=None, find_y=False):
        """Performs an LF transform on the specified node, if possible

        This method is maintained solely for backwards compatibility.
        Using this method is morally hazardous. It masks the underlying truth.

        The node is specified using its (x,y) classic coordinate.
        Witholding the y-coordinate will perform the transform on the highest-y
        node that can be transformed.

        If the transform is not possible, the function returns None.
        Otherwise, the function returns the coordinates used to pivot.

        Args:
            x (int): The x-coordinate to use as a pivot for the LF transform
            y (int): The y-coordinate to use as a pivot for the LF transform
            find_y (bool): If True, the y-coordinate will be found automatically
        """
        if not isinstance(x, int):
            raise TypeError("x must be an integer")
        if y is not None and not isinstance(y, int):
            raise TypeError("y must be an integer")

        # If no y-coordinate is specified, attempt the highest-y node
        # Except for the post-processing node. Arbitrarily.
        # Remember: using this method is morally hazardous.
        if y is None:
            return self.LF(x, len(self) - 2, find_y=True)

        # If the node is not in the tree, either iterate or return None
        if self[x, y] is None:
            if find_y and y > 1:
                return self.LF(x, y - 1, find_y=True)
            else:
                return None

        # Now that the node is known to be in the tree,
        # attempt to apply an LF transform
        node = self[x, y]
        new_node = self.reduce_height(node)
        if new_node is None and find_y:
            return self.LF(x, y - 1, find_y=True)
        return (x, y)

    def FL(self, x, y=None, find_y=False):
        """Performs an FL transform on the specified node, if possible

        This method is maintained solely for backwards compatibility.
        Using this method is morally hazardous. It masks the underlying truth.

        The node is specified using its (x,y) classic coordinate.
        Witholding the y-coordinate will perform the transform on the highest-y
        node that can be transformed.

        If the transform is not possible, the function returns None.
        Otherwise, the function returns the coordinates used to pivot.

        Args:
            x (int): The x-coordinate to use as a pivot for the LF transform
            y (int): The y-coordinate to use as a pivot for the LF transform
            find_y (bool): If True, the y-coordinate will be found automatically
        """
        if not isinstance(x, int):
            raise TypeError("x must be an integer")
        if y is not None and not isinstance(y, int):
            raise TypeError("y must be an integer")

        # If no y-coordinate is specified, attempt the highest-y node
        # Except for the post-processing node. Arbitrarily.
        # Remember: using this method is morally hazardous.
        if y is None:
            return self.FL(x, len(self) - 2, find_y=True)

        # If the node is not in the tree, either iterate or return None
        if self[x, y] is None:
            if find_y and y > 1:
                return self.FL(x, y - 1, find_y=True)
            else:
                return None

        # Now that the node is known to be in the tree,
        # attempt to apply an FL transform
        node = self[x, y]
        self.insert_buffer(node)
        return (x, y)

    def FT(self, x, y=None, find_y=False):
        """Performs an FT transform on the specified node, if possible

        This method is maintained solely for backwards compatibility.
        Using this method is morally hazardous. It masks the underlying truth.

        The node is specified using its (x,y) classic coordinate.
        Witholding the y-coordinate will perform the transform on the highest-y
        node that can be transformed.

        If the transform is not possible, the function returns None.
        Otherwise, the function returns the coordinates used to pivot.

        Args:
            x (int): The x-coordinate to use as a pivot for the LF transform
            y (int): The y-coordinate to use as a pivot for the LF transform
            find_y (bool): If True, the y-coordinate will be found automatically
        """
        if not isinstance(x, int):
            raise TypeError("x must be an integer")
        if y is not None and not isinstance(y, int):
            raise TypeError("y must be an integer")

        # If no y-coordinate is specified, attempt the highest-y node
        # Except for the post-processing node. Arbitrarily.
        # Remember: using this method is morally hazardous.
        if y is None:
            return self.FT(x, len(self) - 2, find_y=True)

        # If the node is not in the tree, either iterate or return None
        if self[x, y] is None:
            if find_y and y > 1:
                return self.FT(x, y - 1, find_y=True)
            else:
                return None

        # Now that the node is known to be in the tree,
        # attempt to apply an FT transform
        node = self[x, y]
        new_node = self.left_shift(node[1].leftmost_leaf().parent)
        if new_node is None and find_y:
            return self.FT(x, y - 1, find_y=True)
        return (x, y)

    def TF(self, x, y=None, find_y=False):
        """Performs a TF transform on the specified node, if possible

        This method is maintained solely for backwards compatibility.
        Using this method is morally hazardous. It masks the underlying truth.

        The node is specified using its (x,y) classic coordinate.
        Witholding the y-coordinate will perform the transform on the highest-y
        node that can be transformed.

        If the transform is not possible, the function returns None.
        Otherwise, the function returns the coordinates used to pivot.

        Args:
            x (int): The x-coordinate to use as a pivot for the LF transform
            y (int): The y-coordinate to use as a pivot for the LF transform
            find_y (bool): If True, the y-coordinate will be found automatically
        """
        if not isinstance(x, int):
            raise TypeError("x must be an integer")
        if y is not None and not isinstance(y, int):
            raise TypeError("y must be an integer")

        # If no y-coordinate is specified, attempt the highest-y node
        # Except for the post-processing node. Arbitrarily.
        # Remember: using this method is morally hazardous.
        if y is None:
            return self.TF(x, len(self) - 2, find_y=True)

        # If the node is not in the tree, either iterate or return None
        if self[x, y] is None:
            if find_y and y > 1:
                return self.TF(x, y - 1, find_y=True)
            else:
                return None

        # Now that the node is known to be in the tree,
        # attempt to apply an TF transform
        node = self[x, y]
        new_node = self.right_shift(node[0].rightmost_leaf().parent)
        if new_node is None and find_y:
            return self.TF(x, y - 1, find_y=True)
        return (x, y)

    ### NOTE: END LEGACY METHODS ###


if __name__ == "__main__":
    raise RuntimeError("This file is importable, but not executable")<|MERGE_RESOLUTION|>--- conflicted
+++ resolved
@@ -28,21 +28,6 @@
         out_ports (list of ((string, int), string)): The list of output ports
     """
 
-<<<<<<< HEAD
-    def __init__(self,
-                 width=1,
-                 in_ports=None,
-                 out_ports=None,
-                 name="tree",
-                 start_point=0,
-                 alias=None,
-                 no_shape=False,
-                 radix=2,
-                 idem=False,
-                 leaf_labels=["g", "gp", "p"],
-                 node_defs={}
-                ):
-=======
     # NOTE: This function fails flake8 C901
     # TO-DO: Make this function pass flake8 C901
     def __init__(
@@ -56,10 +41,9 @@
         no_shape=False,
         radix=2,
         idem=False,
-        leaf_labels=["c", "gp", "p"],
+        leaf_labels=["g", "gp", "p"],
         node_defs={},
     ):
->>>>>>> 165d11af
         """Initializes the ExpressionTree
 
         Args:
@@ -428,7 +412,7 @@
 
         # Re-add the leafs
         for leaf, label in zip(leafs, labels):
-            self.add_node(leaf, label = label)
+            self.add_node(leaf, label=label)
 
         # Re-build the mirrored subtree
         return self.unrank(parent, index, rank, width, leafs)
@@ -907,13 +891,8 @@
             rank += big_number
 
         # Account for mirroring
-<<<<<<< HEAD
-        dir_switched = (new_mirror != mirror)
+        dir_switched = new_mirror != mirror
         rank = catalan(width) - rank - 1 if dir_switched else rank
-=======
-        dir_switched = new_mirror != mirror
-        rank = catalan(width) - 1 - rank if dir_switched else rank
->>>>>>> 165d11af
         return rank
 
     def _fix_diagram_positions(self):
