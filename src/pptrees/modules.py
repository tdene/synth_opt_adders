--- conflicted
+++ resolved
@@ -504,7 +504,6 @@
 endmodule
 """
 
-<<<<<<< HEAD
 ppa_first_pre['vhdl']="""
 entity ppa_first_pre is
 \tport (
@@ -523,10 +522,7 @@
 end architecture;
 """
 
-ppa_first_pre['ins']=[('cin',1)]
-=======
 ppa_first_pre['ins']=[('cin',1,0)]
->>>>>>> c909933d
 
 ppa_first_pre['logic'] = lambda cin: [0,cin]
 
